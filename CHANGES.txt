--- conflicted
+++ resolved
@@ -1,11 +1,7 @@
-<<<<<<< HEAD
 **7.0.dev1 (unreleased)**
 
 
-**6.0.1 (unreleased)**
-=======
 **6.0.1 (2014-12-22)**
->>>>>>> 99f67cbe
 
 * Fix executable file permissions for Wheel files when using the distutils
   scripts option.
